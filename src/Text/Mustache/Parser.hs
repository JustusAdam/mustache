{-|
Module      : $Header$
Description : Basic functions for dealing with mustache templates.
Copyright   : (c) Justus Adam, 2015
License     : BSD3
Maintainer  : dev@justus.science
Stability   : experimental
Portability : POSIX
-}
{-# LANGUAGE CPP                   #-}
{-# LANGUAGE FlexibleContexts      #-}
{-# LANGUAGE LambdaCase            #-}
{-# LANGUAGE MultiParamTypeClasses #-}
{-# LANGUAGE NamedFieldPuns        #-}
{-# LANGUAGE OverloadedStrings     #-}
module Text.Mustache.Parser
  (
    -- * Generic parsing functions
    parse
  , parseWithConf
    -- * Configurations
  , MustacheConf (..)
  , defaultConf
    -- * Parser
  , Parser
  , MustacheState
    -- * Mustache Constants
  , sectionBegin
  , sectionEnd
  , invertedSectionBegin
  , unescape2
  , unescape1
  , delimiterChange
  , nestingSeparator
  ) where


<<<<<<< HEAD
import           Control.Monad
import           Data.Char           (isAlphaNum, isSpace)
import           Data.List           (nub)
import           Data.Text           as T (Text, null, pack)
import           Prelude             as Prel
import           Text.Mustache.Types
import           Text.Parsec         as P hiding (endOfLine, parse)
=======
import           Control.Monad ( void, when )
import           Data.Char ( isAlphaNum, isSpace )
import           Data.List ( nub )
#if !MIN_VERSION_base(4,11,0)
import           Data.Monoid ( (<>) )
#endif
import           Data.Text ( Text )
import qualified Data.Text as T
import           Text.Mustache.Types ( DataIdentifier (..), Node (..), STree )
import           Text.Parsec
                   ( Parsec, ParseError, (<|>), anyChar, char, choice, eof
                   , getState, lookAhead, many, manyTill, modifyState, noneOf
                   , optionMaybe, oneOf, parserFail, putState, runParser
                   , satisfy, skipMany, space, spaces, string, try
                   )
>>>>>>> 975997b4


-- | Initial configuration for the parser
newtype MustacheConf = MustacheConf
  { delimiters :: (String, String)
  }


-- | User state for the parser
data MustacheState = MustacheState
  { sDelimiters        :: (String, String)
  , textStack          :: Text
  , isBeginngingOfLine :: Bool
  , currentSectionName :: Maybe DataIdentifier
  }


data SectionStart = Normal | Existing | Inverted

data ParseTagRes
  = SectionBegin SectionStart DataIdentifier
  | SectionEnd DataIdentifier
  | Tag (Node Text)
  | HandledTag


-- | @#@
sectionBegin :: Char
sectionBegin = '#'


-- | @/@
sectionEnd :: Char
sectionEnd = '/'


-- | @>@
partialBegin :: Char
partialBegin = '>'


-- | @^@
invertedSectionBegin :: Char
invertedSectionBegin = '^'
<<<<<<< HEAD
-- | @^@
existingSectionBegin :: Char
existingSectionBegin = '?'
=======


>>>>>>> 975997b4
-- | @{@ and @}@
unescape2 :: (Char, Char)
unescape2 = ('{', '}')


-- | @&@
unescape1 :: Char
unescape1 = '&'


-- | @=@
delimiterChange :: Char
delimiterChange = '='


-- | @.@
nestingSeparator :: Char
nestingSeparator = '.'


-- | @!@
comment :: Char
comment = '!'


-- | @.@
implicitIterator :: Char
implicitIterator = '.'


-- | Cannot be a letter, number or the nesting separation Character @.@
isAllowedDelimiterCharacter :: Char -> Bool
isAllowedDelimiterCharacter =
  not . or . sequence
    [ isSpace, isAlphaNum, (== nestingSeparator) ]


allowedDelimiterCharacter :: Parser Char
allowedDelimiterCharacter =
  satisfy isAllowedDelimiterCharacter


-- | Empty configuration
emptyState :: MustacheState
emptyState = MustacheState ("", "") mempty True Nothing


-- | Default configuration (delimiters = ("{{", "}}"))
defaultConf :: MustacheConf
defaultConf = MustacheConf ("{{", "}}")


initState :: MustacheConf -> MustacheState
initState (MustacheConf { delimiters }) = emptyState { sDelimiters = delimiters }


setIsBeginning :: Bool -> Parser ()
setIsBeginning b = modifyState (\s -> s { isBeginngingOfLine = b })


-- | The parser monad in use
type Parser = Parsec Text MustacheState


(<<) :: Monad m => m b -> m a -> m b
(<<) = flip (>>)


endOfLine :: Parser String
endOfLine = do
  r <- optionMaybe $ char '\r'
  n <- char '\n'
  return $ maybe id (:) r [n]


{-|
  Runs the parser for a mustache template, returning the syntax tree.
-}
parse :: FilePath -> Text -> Either ParseError STree
parse = parseWithConf defaultConf


-- | Parse using a custom initial configuration
parseWithConf :: MustacheConf -> FilePath -> Text -> Either ParseError STree
parseWithConf = runParser parseText . initState


parseText :: Parser STree
parseText = do
  (MustacheState { isBeginngingOfLine }) <- getState
  if isBeginngingOfLine
    then parseLine
    else continueLine


appendStringStack :: String -> Parser ()
appendStringStack t = modifyState (\s -> s { textStack = textStack s <> T.pack t})


continueLine :: Parser STree
continueLine = do
  (MustacheState { sDelimiters = ( start@(x:_), _ )}) <- getState
  let forbidden = x : "\n\r"

  many (noneOf forbidden) >>= appendStringStack

  (try endOfLine >>= appendStringStack >> setIsBeginning True >> parseLine)
    <|> (try (string start) >> switchOnTag >>= continueFromTag)
    <|> (try eof >> finishFile)
    <|> (anyChar >>= appendStringStack . (:[]) >> continueLine)


flushText :: Parser STree
flushText = do
  s@(MustacheState { textStack = text }) <- getState
  putState $ s { textStack = mempty }
  return [TextBlock text | not (T.null text)]


finishFile :: Parser STree
finishFile =
  getState >>= \case
    (MustacheState {currentSectionName = Nothing}) -> flushText
    (MustacheState {currentSectionName = Just name}) ->
      parserFail $ "Unclosed section " <> show name


parseLine :: Parser STree
parseLine = do
  (MustacheState { sDelimiters = ( start, _ ) }) <- getState
  initialWhitespace <- many (oneOf " \t")
  let handleStandalone = do
        tag <- switchOnTag
        let continueNoStandalone = do
              appendStringStack initialWhitespace
              setIsBeginning False
              continueFromTag tag
            standaloneEnding = do
              try (skipMany (oneOf " \t") >> (eof <|> void endOfLine))
              setIsBeginning True
        case tag of
          Tag (Partial _ name) ->
            ( standaloneEnding >>
              continueFromTag (Tag (Partial (Just (T.pack initialWhitespace)) name))
            ) <|> continueNoStandalone
          Tag _ -> continueNoStandalone
          _     ->
            ( standaloneEnding >>
              continueFromTag tag
            ) <|> continueNoStandalone
  (try (string start) >> handleStandalone)
    <|> (try eof >> appendStringStack initialWhitespace >> finishFile)
    <|> (appendStringStack initialWhitespace >> setIsBeginning False >> continueLine)


continueFromTag :: ParseTagRes -> Parser STree
continueFromTag (SectionBegin start name) = do
  textNodes <- flushText
  state@(MustacheState
    { currentSectionName = previousSection }) <- getState
  putState $ state { currentSectionName = return name }
  innerSectionContent <- parseText
  let sectionTag = case start of
                     Normal -> Section
                     Inverted -> InvertedSection
                     Existing -> ExistingSection
  modifyState $ \s -> s { currentSectionName = previousSection }
  outerSectionContent <- parseText
  return (textNodes <> [sectionTag name innerSectionContent] <> outerSectionContent)
continueFromTag (SectionEnd name) = do
  (MustacheState
    { currentSectionName }) <- getState
  case currentSectionName of
    Just name' | name' == name -> flushText
    Just name' -> parserFail $
         "Expected closing sequence for \""
      <> show name
      <> "\" got \""
      <> show name'
      <> "\"."
    Nothing -> parserFail $
         "Encountered closing sequence for \""
      <> show name
      <> "\" which has never been opened."
continueFromTag (Tag tag) = do
  textNodes    <- flushText
  furtherNodes <- parseText
  return $ textNodes <> return tag <> furtherNodes
continueFromTag HandledTag = parseText


switchOnTag :: Parser ParseTagRes
switchOnTag = do
  (MustacheState { sDelimiters = ( _, end )}) <- getState

  choice
    [ SectionBegin Normal <$> (try (char sectionBegin) >> genParseTagEnd mempty)
    , SectionEnd
        <$> (try (char sectionEnd) >> genParseTagEnd mempty)
    , Tag . Variable False
        <$> (try (char unescape1) >> genParseTagEnd mempty)
    , Tag . Variable False
        <$> (try (char (fst unescape2)) >> genParseTagEnd (return $ snd unescape2))
    , Tag . Partial Nothing
        <$> (  try (char partialBegin)
            >> spaces
            >> (noneOf (nub end) `manyTill` try (spaces >> string end))
            )
    , return HandledTag
        << (try (char delimiterChange) >> parseDelimChange)
    , SectionBegin Existing
        <$> (try (char existingSectionBegin) >> genParseTagEnd mempty >>= \case
              n@(NamedData _) -> return n
              _ -> parserFail "Existing Sections can not be implicit."
            )
    , SectionBegin Inverted
        <$> (try (char invertedSectionBegin) >> genParseTagEnd mempty >>= \case
              n@(NamedData _) -> return n
              _ -> parserFail "Inverted Sections can not be implicit."
            )
    , return HandledTag << (try (char comment) >> manyTill anyChar (try $ string end))
    , Tag . Variable True
        <$> genParseTagEnd mempty
    ]
  where
    parseDelimChange = do
      (MustacheState { sDelimiters = ( _, end )}) <- getState
      spaces
      delim1 <- allowedDelimiterCharacter `manyTill` space
      spaces
      delim2 <- allowedDelimiterCharacter `manyTill` try (spaces >> string (delimiterChange : end))
      when (delim1 == mempty || delim2 == mempty)
        $ parserFail "Tags must contain more than 0 characters"
      oldState <- getState
      putState $ oldState { sDelimiters = (delim1, delim2) }


genParseTagEnd :: String -> Parser DataIdentifier
genParseTagEnd emod = do
  (MustacheState { sDelimiters = ( start, end ) }) <- getState

  let nEnd = emod <> end
      disallowed = nub $ nestingSeparator : start <> end

      parseOne :: Parser [Text]
      parseOne = do

        one <- noneOf disallowed
          `manyTill` lookAhead
            (try (spaces >> void (string nEnd))
            <|> try (void $ char nestingSeparator))

        others <- (char nestingSeparator >> parseOne)
                  <|> (mempty <$ (spaces >> string nEnd))
        return $ T.pack one : others
  spaces
  (try (char implicitIterator) >> spaces >> string nEnd >> return Implicit)
    <|> (NamedData <$> parseOne)<|MERGE_RESOLUTION|>--- conflicted
+++ resolved
@@ -35,15 +35,6 @@
   ) where
 
 
-<<<<<<< HEAD
-import           Control.Monad
-import           Data.Char           (isAlphaNum, isSpace)
-import           Data.List           (nub)
-import           Data.Text           as T (Text, null, pack)
-import           Prelude             as Prel
-import           Text.Mustache.Types
-import           Text.Parsec         as P hiding (endOfLine, parse)
-=======
 import           Control.Monad ( void, when )
 import           Data.Char ( isAlphaNum, isSpace )
 import           Data.List ( nub )
@@ -59,7 +50,6 @@
                    , optionMaybe, oneOf, parserFail, putState, runParser
                    , satisfy, skipMany, space, spaces, string, try
                    )
->>>>>>> 975997b4
 
 
 -- | Initial configuration for the parser
@@ -104,14 +94,13 @@
 -- | @^@
 invertedSectionBegin :: Char
 invertedSectionBegin = '^'
-<<<<<<< HEAD
+
+
 -- | @^@
 existingSectionBegin :: Char
 existingSectionBegin = '?'
-=======
-
-
->>>>>>> 975997b4
+
+
 -- | @{@ and @}@
 unescape2 :: (Char, Char)
 unescape2 = ('{', '}')
