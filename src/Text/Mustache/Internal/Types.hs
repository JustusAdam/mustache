--- conflicted
+++ resolved
@@ -54,15 +54,11 @@
 import qualified Data.Text.Lazy as LT
 import qualified Data.Vector as V
 import           Data.Word ( Word8, Word16, Word32, Word64 )
-import           Language.Haskell.TH.Lift (deriveLift)
-<<<<<<< HEAD
-import           Numeric.Natural          (Natural)
-=======
+import           Language.Haskell.TH.Lift ( deriveLift )
 #if !MIN_VERSION_unordered_containers(0,2,17) || !MIN_VERSION_text(1,2,4)
 import           Language.Haskell.TH.Syntax ( Lift (..) )
 #endif
 import           Numeric.Natural ( Natural )
->>>>>>> 975997b4
 
 
 -- | Type of errors we may encounter during substitution.
