{-|
Module      : $Header$
Description : Basic functions for dealing with mustache templates.
Copyright   : (c) Justus Adam, 2015
License     : LGPL-3
Maintainer  : dev@justus.science
Stability   : experimental
Portability : POSIX
-}
{-# LANGUAGE FlexibleContexts      #-}
{-# LANGUAGE LambdaCase            #-}
{-# LANGUAGE MultiParamTypeClasses #-}
{-# LANGUAGE NamedFieldPuns        #-}
{-# LANGUAGE OverloadedStrings     #-}
{-# LANGUAGE TupleSections         #-}
{-# LANGUAGE UnicodeSyntax         #-}
module Text.Mustache.Parser
  (
  -- * Generic parsing functions

    parse, parseWithConf

  -- * Configurations

  , MustacheConf, defaultConf

  -- * Parser

  , Parser, MustacheState

  -- * Mustache Constants

  , sectionBegin, sectionEnd, invertedSectionBegin, unescape2, unescape1
  , delimiterChange, nestingSeparator

  ) where


import           Control.Monad
import           Control.Monad.Unicode
<<<<<<< HEAD
import           Data.Char              (isAlphaNum, isSpace)
import           Data.Functor           ((<$>))
import           Data.List              (nub)
import           Data.Monoid.Unicode    ((∅), (⊕))
import           Data.Text              as T (Text, null, pack)
import           Prelude                as Prel
=======
import           Data.Char                   (isAlphaNum, isSpace)
import           Data.Functor                ((<$>))
import           Data.List                   (nub)
import           Data.Monoid.Unicode         ((∅), (⊕))
import           Data.Text                   as T (Text, null, pack)
import           Prelude                     as Prel
>>>>>>> 2706b201
import           Prelude.Unicode
import           Text.Mustache.Internal (TextConvertible, convertT)
import           Text.Mustache.Types
import           Text.Parsec            as P hiding (endOfLine, parse)


-- | Initial configuration for the parser
data MustacheConf = MustacheConf
  { delimiters ∷ (String, String)
  }


-- | User state for the parser
data MustacheState = MustacheState
  { sDelimiters        ∷ (String, String)
  , textStack          ∷ Text
  , isBeginngingOfLine ∷ Bool
  , currentSectionName ∷ Maybe DataIdentifier
  }


data ParseTagRes
  = SectionBegin Bool DataIdentifier
  | SectionEnd DataIdentifier
  | Tag (Node Text)
  | HandledTag


-- | @#@
sectionBegin ∷ Char
sectionBegin = '#'
-- | @/@
sectionEnd ∷ Char
sectionEnd = '/'
-- | @>@
partialBegin ∷ Char
partialBegin = '>'
-- | @^@
invertedSectionBegin ∷ Char
invertedSectionBegin = '^'
-- | @{@ and @}@
unescape2 ∷ (Char, Char)
unescape2 = ('{', '}')
-- | @&@
unescape1 ∷ Char
unescape1 = '&'
-- | @=@
delimiterChange ∷ Char
delimiterChange = '='
-- | @.@
nestingSeparator ∷ Char
nestingSeparator = '.'
-- | @!@
comment ∷ Char
comment = '!'
-- | @.@
implicitIterator ∷ Char
implicitIterator = '.'
-- | Cannot be a letter, number or the nesting separation Character @.@
isAllowedDelimiterCharacter ∷ Char → Bool
isAllowedDelimiterCharacter =
  not ∘ Prel.or ∘ sequence
    [ isSpace, isAlphaNum, (≡ nestingSeparator) ]
allowedDelimiterCharacter ∷ Parser Char
allowedDelimiterCharacter =
  satisfy isAllowedDelimiterCharacter


-- | Empty configuration
emptyState ∷ MustacheState
emptyState = MustacheState ("", "") (∅) True Nothing


-- | Default configuration (delimiters = ("{{", "}}"))
defaultConf ∷ MustacheConf
defaultConf = MustacheConf ("{{", "}}")


initState ∷ MustacheConf → MustacheState
initState (MustacheConf { delimiters }) = emptyState { sDelimiters = delimiters }


setIsBeginning ∷ Bool → Parser ()
setIsBeginning b = modifyState (\s -> s { isBeginngingOfLine = b })


-- | The parser monad in use
type Parser = Parsec Text MustacheState


(<<) ∷ Monad m ⇒ m b → m a → m b
(<<) = flip (≫)


endOfLine ∷ Parser String
endOfLine = do
  r ← optionMaybe $ char '\r'
  n ← char '\n'
  return $ maybe id (:) r [n]


{-|
  Runs the parser for a mustache template, returning the syntax tree.
-}
parse ∷ FilePath → Text → Either ParseError AST
parse = parseWithConf defaultConf


-- | Parse using a custom initial configuration
parseWithConf ∷ MustacheConf → FilePath → Text → Either ParseError AST
parseWithConf = P.runParser parseText ∘ initState


parseText ∷ Parser AST
parseText = do
  (MustacheState { isBeginngingOfLine }) ← getState
  if isBeginngingOfLine
    then parseLine
    else continueLine


<<<<<<< HEAD
appendTextStack ∷ TextConvertible t ⇒ t → Parser ()
appendTextStack t = modifyState (\s → s { textStack = textStack s ⊕ convertT t})
=======
appendStringStack ∷ String → Parser ()
appendStringStack t = modifyState (\s → s { textStack = textStack s ⊕ pack t})
>>>>>>> 2706b201


continueLine ∷ Parser AST
continueLine = do
  (MustacheState { sDelimiters = ( start@(x:_), _ )}) ← getState
  let forbidden = x : "\n\r"

  many (noneOf forbidden) ≫= appendStringStack

  (try endOfLine ≫= appendStringStack ≫ setIsBeginning True ≫ parseLine)
    <|> (try (string start) ≫ switchOnTag ≫= continueFromTag)
    <|> (try eof ≫ finishFile)
<<<<<<< HEAD
    <|> (anyChar ≫= appendTextStack . (:[]) ≫ continueLine)
=======
    <|> (anyChar ≫= appendStringStack . (\c -> [c]) ≫ continueLine)
>>>>>>> 2706b201


flushText ∷ Parser AST
flushText = do
  s@(MustacheState { textStack = text }) ← getState
  putState $ s { textStack = (∅) }
  return $ if T.null text
              then []
              else [TextBlock text]


finishFile ∷ Parser AST
finishFile =
  getState ≫= \case
    (MustacheState {currentSectionName = Nothing}) → flushText
    (MustacheState {currentSectionName = Just name}) →
      parserFail $ "Unclosed section " ⊕ show name


parseLine ∷ Parser AST
parseLine = do
  (MustacheState { sDelimiters = ( start, _ ) }) ← getState
  initialWhitespace ← many (oneOf " \t")
  let handleStandalone = do
        tag ← switchOnTag
        let continueNoStandalone = do
              appendStringStack initialWhitespace
              setIsBeginning False
              continueFromTag tag
            standaloneEnding = do
              try (skipMany (oneOf " \t") ≫ (eof <|> void endOfLine))
              setIsBeginning True
        case tag of
          Tag (Partial _ name) →
            ( standaloneEnding ≫
              continueFromTag (Tag (Partial (Just (pack initialWhitespace)) name))
            ) <|> continueNoStandalone
          Tag _ → continueNoStandalone
          _     →
            ( standaloneEnding ≫
              continueFromTag tag
            ) <|> continueNoStandalone
  (try (string start) ≫ handleStandalone)
    <|> (try eof ≫ appendStringStack initialWhitespace ≫ finishFile)
    <|> (appendStringStack initialWhitespace ≫ setIsBeginning False ≫ continueLine)


continueFromTag ∷ ParseTagRes → Parser AST
continueFromTag (SectionBegin inverted name) = do
  textNodes ← flushText
  state@(MustacheState
    { currentSectionName = previousSection }) ← getState
  putState $ state { currentSectionName = return name }
  innerSectionContent ← parseText
  let sectionTag =
        if inverted
          then InvertedSection
          else Section
  modifyState $ \s → s { currentSectionName = previousSection }
  outerSectionContent ← parseText
  return (textNodes ⊕ [sectionTag name innerSectionContent] ⊕ outerSectionContent)
continueFromTag (SectionEnd name) = do
  (MustacheState
    { currentSectionName }) ← getState
  case currentSectionName of
    Just name' | name' ≡ name → flushText
    Just name' → parserFail $ "Expected closing sequence for \"" ⊕ show name ⊕ "\" got \"" ⊕ show name' ⊕ "\"."
    Nothing → parserFail $ "Encountered closing sequence for \"" ⊕ show name ⊕ "\" which has never been opened."
continueFromTag (Tag tag) = do
  textNodes    ← flushText
  furtherNodes ← parseText
  return $ textNodes ⊕ return tag ⊕ furtherNodes
continueFromTag HandledTag = parseText


switchOnTag ∷ Parser ParseTagRes
switchOnTag = do
  (MustacheState { sDelimiters = ( _, end )}) ← getState

  choice
    [ SectionBegin False <$> (try (char sectionBegin) ≫ genParseTagEnd (∅))
    , SectionEnd
        <$> (try (char sectionEnd) ≫ genParseTagEnd (∅))
    , Tag ∘ Variable False
        <$> (try (char unescape1) ≫ genParseTagEnd (∅))
    , Tag ∘ Variable False
        <$> (try (char (fst unescape2)) ≫ genParseTagEnd (return $ snd unescape2))
    , Tag ∘ Partial Nothing
        <$> (try (char partialBegin) ≫ spaces ≫ (noneOf (nub end) `manyTill` try (spaces ≫ string end)))
    , return HandledTag
        << (try (char delimiterChange) ≫ parseDelimChange)
    , SectionBegin True
        <$> (try (char invertedSectionBegin) ≫ genParseTagEnd (∅) ≫= \case
              n@(NamedData _) → return n
              _ → parserFail "Inverted Sections can not be implicit."
            )
    , return HandledTag << (try (char comment) ≫ manyTill anyChar (try $ string end))
    , Tag . Variable True
        <$> genParseTagEnd (∅)
    ]
  where
    parseDelimChange = do
      (MustacheState { sDelimiters = ( _, end )}) ← getState
      spaces
      delim1 ← allowedDelimiterCharacter `manyTill` space
      spaces
      delim2 ← allowedDelimiterCharacter `manyTill` try (spaces ≫ string (delimiterChange : end))
      when (delim1 ≡ (∅) ∨ delim2 ≡ (∅))
        $ parserFail "Tags must contain more than 0 characters"
      oldState ← getState
      putState $ oldState { sDelimiters = (delim1, delim2) }


genParseTagEnd ∷ String → Parser DataIdentifier
genParseTagEnd emod = do
  (MustacheState { sDelimiters = ( start, end ) }) ← getState

  let nEnd = emod ⊕ end
      disallowed = nub $ nestingSeparator : start ⊕ end

      parseOne :: Parser [Text]
      parseOne = do

        one ← noneOf disallowed
          `manyTill` lookAhead
            (try (spaces ≫ void (string nEnd))
            <|> try (void $ char nestingSeparator))

        others ← (char nestingSeparator ≫ parseOne)
                  <|> (const (∅) <$> (spaces ≫ string nEnd))
        return $ pack one : others
  spaces
  (try (char implicitIterator) ≫ spaces ≫ string nEnd ≫ return Implicit)
    <|> (NamedData <$> parseOne)<|MERGE_RESOLUTION|>--- conflicted
+++ resolved
@@ -38,23 +38,13 @@
 
 import           Control.Monad
 import           Control.Monad.Unicode
-<<<<<<< HEAD
 import           Data.Char              (isAlphaNum, isSpace)
 import           Data.Functor           ((<$>))
 import           Data.List              (nub)
 import           Data.Monoid.Unicode    ((∅), (⊕))
 import           Data.Text              as T (Text, null, pack)
 import           Prelude                as Prel
-=======
-import           Data.Char                   (isAlphaNum, isSpace)
-import           Data.Functor                ((<$>))
-import           Data.List                   (nub)
-import           Data.Monoid.Unicode         ((∅), (⊕))
-import           Data.Text                   as T (Text, null, pack)
-import           Prelude                     as Prel
->>>>>>> 2706b201
 import           Prelude.Unicode
-import           Text.Mustache.Internal (TextConvertible, convertT)
 import           Text.Mustache.Types
 import           Text.Parsec            as P hiding (endOfLine, parse)
 
@@ -174,13 +164,8 @@
     else continueLine
 
 
-<<<<<<< HEAD
-appendTextStack ∷ TextConvertible t ⇒ t → Parser ()
-appendTextStack t = modifyState (\s → s { textStack = textStack s ⊕ convertT t})
-=======
 appendStringStack ∷ String → Parser ()
 appendStringStack t = modifyState (\s → s { textStack = textStack s ⊕ pack t})
->>>>>>> 2706b201
 
 
 continueLine ∷ Parser AST
@@ -193,11 +178,7 @@
   (try endOfLine ≫= appendStringStack ≫ setIsBeginning True ≫ parseLine)
     <|> (try (string start) ≫ switchOnTag ≫= continueFromTag)
     <|> (try eof ≫ finishFile)
-<<<<<<< HEAD
-    <|> (anyChar ≫= appendTextStack . (:[]) ≫ continueLine)
-=======
-    <|> (anyChar ≫= appendStringStack . (\c -> [c]) ≫ continueLine)
->>>>>>> 2706b201
+    <|> (anyChar ≫= appendStringStack . (:[]) ≫ continueLine)
 
 
 flushText ∷ Parser AST
